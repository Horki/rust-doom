use error::{Result, ErrorKind};
use std::result::Result as StdResult;
use read::{WadReadFrom, WadRead};
use rustc_serialize::{Encoder, Encodable, Decoder, Decodable};
use std::ascii::AsciiExt;
use std::fmt;
use std::fmt::Debug;
use std::fmt::Display;
use std::io::Read;
use std::str::{self, FromStr};
use std::error::Error;
use std::ops::Deref;
use std::borrow::Borrow;

#[derive(Clone, Copy, PartialEq, PartialOrd, Ord, Eq, Hash)]
pub struct WadName([u8; 8]);

impl Deref for WadName {
    type Target = [u8; 8];
    fn deref(&self) -> &[u8; 8] {
        &self.0
    }
}

impl WadName {
    pub fn from_bytes(value: &[u8]) -> Result<WadName> {
        let mut name = [0u8; 8];
        let mut nulled = false;
        for (dest, src) in name.iter_mut().zip(value.iter()) {
            if !src.is_ascii() {
                debug!("Bailed on non-ascii {}", src);
                return Err(ErrorKind::BadWadName(value.iter().cloned().collect()).into());
            }

            let new_byte = match src.to_ascii_uppercase() {
                b@b'A'...b'Z' |
                b@b'0'...b'9' |
                b@b'_' |
                b@b'-' |
                b@b'[' |
                b@b']' |
                b@b'\\' => b,
                b'\0' => {
                    nulled = true;
                    break;
                }
                b => {
                    debug!("Bailed on ascii {}", b);
                    return Err(ErrorKind::BadWadName(value.iter().cloned().collect()).into());
                }
            };
            *dest = new_byte;
        }
        if !nulled && value.len() > 8 {
            debug!("Bailed on '{:?}' {} {}",
                   str::from_utf8(value),
                   value.len(),
                   !nulled);
            Err(ErrorKind::BadWadName(value.iter().cloned().collect()).into())
        } else {
            Ok(WadName(name))
        }
    }
}

impl FromStr for WadName {
    type Err = super::error::Error;
    fn from_str(value: &str) -> Result<WadName> {
        WadName::from_bytes(value.as_bytes())
    }    
}

impl Display for WadName {
    fn fmt(&self, formatter: &mut fmt::Formatter) -> fmt::Result {
        write!(formatter, "{}", str::from_utf8(&self[..]).unwrap())
    }
}
impl Debug for WadName {
    fn fmt(&self, formatter: &mut fmt::Formatter) -> fmt::Result {
        write!(formatter,
               "WadName({:?})",
               str::from_utf8(&self[..]).unwrap())
    }
}
impl Encodable for WadName {
    fn encode<S: Encoder>(&self, encoder: &mut S) -> StdResult<(), <S as Encoder>::Error> {
        str::from_utf8(&self[..]).unwrap().encode(encoder)
    }
}

impl Decodable for WadName {
    fn decode<S: Decoder>(decoder: &mut S) -> StdResult<WadName, <S as Decoder>::Error> {
        decoder.read_str()
               .and_then(|s| {
                   WadName::from_str(&s).map_err(|_| decoder.error("Could not decode WadName."))
               })
    }
}

impl WadReadFrom for WadName {
    fn wad_read_from<R: Read>(reader: &mut R) -> Result<Self> {
        let bytes = try!(reader.wad_read::<u64>());
<<<<<<< HEAD
        WadName::from_bytes(&[( bytes        & 0xff) as u8, ((bytes >>  8) & 0xff) as u8,
                              ((bytes >> 16) & 0xff) as u8, ((bytes >> 24) & 0xff) as u8,
                              ((bytes >> 32) & 0xff) as u8, ((bytes >> 40) & 0xff) as u8,
                              ((bytes >> 48) & 0xff) as u8, ((bytes >> 56) & 0xff) as u8])
=======
        WadName::from_bytes(&[((bytes >> 0) & 0xff) as u8,
                              ((bytes >> 8) & 0xff) as u8,
                              ((bytes >> 16) & 0xff) as u8,
                              ((bytes >> 24) & 0xff) as u8,
                              ((bytes >> 32) & 0xff) as u8,
                              ((bytes >> 40) & 0xff) as u8,
                              ((bytes >> 48) & 0xff) as u8,
                              ((bytes >> 56) & 0xff) as u8])
>>>>>>> d6702f08
    }
}

impl PartialEq<[u8; 8]> for WadName {
    fn eq(&self, rhs: &[u8; 8]) -> bool {
        self.deref() == rhs
    }
}

impl Borrow<[u8; 8]> for WadName {
    fn borrow(&self) -> &[u8; 8] {
        self.deref()
    }
}

impl AsRef<str> for WadName {
    fn as_ref(&self) -> &str {
        str::from_utf8(self.deref()).ok().expect("wad name is not valid utf-8")
    }
}

#[cfg(test)]
mod test {
    use super::WadName;
    use super::error;

    #[test]
    fn test_wad_name() {
        assert_eq!(&WadName::from_str("").unwrap(), b"\0\0\0\0\0\0\0\0");
        assert_eq!(&WadName::from_str("\0").unwrap(), b"\0\0\0\0\0\0\0\0");
        assert_eq!(&WadName::from_str("\01234567").unwrap(),
                   b"\0\0\0\0\0\0\0\0");
        assert_eq!(&WadName::from_str("A").unwrap(), b"A\0\0\0\0\0\0\0");
        assert_eq!(&WadName::from_str("1234567").unwrap(), b"1234567\0");
        assert_eq!(&WadName::from_str("12345678").unwrap(), b"12345678");
        assert_eq!(&WadName::from_str("123\05678").unwrap(), b"123\0\0\0\0\0");
        assert_eq!(&WadName::from_str("SKY1").unwrap(), b"SKY1\0\0\0\0");
        assert_eq!(&WadName::from_str("-").unwrap(), b"-\0\0\0\0\0\0\0");
        assert_eq!(&WadName::from_str("_").unwrap(), b"_\0\0\0\0\0\0\0");

        assert!(WadName::from_bytes(b"123456789").is_err());
        assert!(WadName::from_bytes(b"1234\xfb").is_err());
        assert!(WadName::from_bytes(b"\xff123").is_err());
        assert!(WadName::from_bytes(b"$$ASDF_").is_err());
        assert!(WadName::from_bytes(b"123456789\0").is_err());
    }
}<|MERGE_RESOLUTION|>--- conflicted
+++ resolved
@@ -100,13 +100,7 @@
 impl WadReadFrom for WadName {
     fn wad_read_from<R: Read>(reader: &mut R) -> Result<Self> {
         let bytes = try!(reader.wad_read::<u64>());
-<<<<<<< HEAD
-        WadName::from_bytes(&[( bytes        & 0xff) as u8, ((bytes >>  8) & 0xff) as u8,
-                              ((bytes >> 16) & 0xff) as u8, ((bytes >> 24) & 0xff) as u8,
-                              ((bytes >> 32) & 0xff) as u8, ((bytes >> 40) & 0xff) as u8,
-                              ((bytes >> 48) & 0xff) as u8, ((bytes >> 56) & 0xff) as u8])
-=======
-        WadName::from_bytes(&[((bytes >> 0) & 0xff) as u8,
+        WadName::from_bytes(&[(bytes & 0xff) as u8,
                               ((bytes >> 8) & 0xff) as u8,
                               ((bytes >> 16) & 0xff) as u8,
                               ((bytes >> 24) & 0xff) as u8,
@@ -114,7 +108,6 @@
                               ((bytes >> 40) & 0xff) as u8,
                               ((bytes >> 48) & 0xff) as u8,
                               ((bytes >> 56) & 0xff) as u8])
->>>>>>> d6702f08
     }
 }
 
