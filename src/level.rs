--- conflicted
+++ resolved
@@ -4,12 +4,7 @@
 use mat4::Mat4;
 use numvec::{Vec2f, Vec2, Vec3f, Vec3, Numvec};
 use render::{Renderer, RenderStep};
-<<<<<<< HEAD
-use shader::Shader;
-=======
 use shader::ShaderLoader;
-use std::collections::HashSet;
->>>>>>> eef8796e
 use std::rc::Rc;
 use std::vec::Vec;
 use vbo::{BufferBuilder, VertexBuffer};
@@ -502,7 +497,6 @@
         };
         let (t1, t2) = (t1 + side.y_offset as f32, t2 + side.y_offset as f32);
 
-        // Checks if the texture is scrolling.
         let scroll = if line.special_type == 0x30 { 35.0 }
                      else { 0.0 };
 
